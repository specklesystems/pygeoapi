--- conflicted
+++ resolved
@@ -260,7 +260,6 @@
             DEFAULT_COLOR = (255 << 24) + (10 << 16) + (132 << 8) + 255
             break
 
-<<<<<<< HEAD
 def getAllParents(tc: "TraversalContext"):
 
     all_tc = [tc]
@@ -278,9 +277,6 @@
     return all_tc
 
 def assign_color(self: "SpeckleProvider", obj_display_tc: "TraversalContext", props: Dict) -> None:
-=======
-def assign_color(self: "SpeckleProvider", obj_display, props) -> None:
->>>>>>> 9a89b4a7
     """Get and assign color to feature displayProperties."""
 
     from specklepy.objects.geometry import Mesh, Brep
@@ -369,20 +365,12 @@
         a = 255
     return a, r, g, b
 
-<<<<<<< HEAD
 def assign_display_properties(self: "SpeckleProvider", feature: Dict, f_base: "Base",  obj_display_tc: "TraversalContext") -> None:
-=======
-def assign_display_properties(self: "SpeckleProvider", feature: Dict, f_base: "Base",  obj_display: "Base") -> None:
->>>>>>> 9a89b4a7
     """Assign displayProperties to the feature."""
     
     from specklepy.objects.geometry import Mesh, Brep    
 
-<<<<<<< HEAD
     assign_color(self, obj_display_tc, feature["displayProperties"])
-=======
-    assign_color(self, obj_display, feature["displayProperties"])
->>>>>>> 9a89b4a7
     feature["properties"]["color"] = feature["displayProperties"]["color"]
 
     # other properties for rendering 
