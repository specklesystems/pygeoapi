# =================================================================
#
# Authors: Tom Kralidis <tomkralidis@gmail.com>
#
# Copyright (c) 2024 Tom Kralidis
#
# Permission is hereby granted, free of charge, to any person
# obtaining a copy of this software and associated documentation
# files (the "Software"), to deal in the Software without
# restriction, including without limitation the rights to use,
# copy, modify, merge, publish, distribute, sublicense, and/or sell
# copies of the Software, and to permit persons to whom the
# Software is furnished to do so, subject to the following
# conditions:
#
# The above copyright notice and this permission notice shall be
# included in all copies or substantial portions of the Software.
#
# THE SOFTWARE IS PROVIDED "AS IS", WITHOUT WARRANTY OF ANY KIND,
# EXPRESS OR IMPLIED, INCLUDING BUT NOT LIMITED TO THE WARRANTIES
# OF MERCHANTABILITY, FITNESS FOR A PARTICULAR PURPOSE AND
# NONINFRINGEMENT. IN NO EVENT SHALL THE AUTHORS OR COPYRIGHT
# HOLDERS BE LIABLE FOR ANY CLAIM, DAMAGES OR OTHER LIABILITY,
# WHETHER IN AN ACTION OF CONTRACT, TORT OR OTHERWISE, ARISING
# FROM, OUT OF OR IN CONNECTION WITH THE SOFTWARE OR THE USE OR
# OTHER DEALINGS IN THE SOFTWARE.
#
# =================================================================
"""Plugin loader"""

import importlib
import logging
from typing import Any

LOGGER = logging.getLogger(__name__)

#: Loads provider plugins to be used by pygeoapi,\
#: formatters and processes available
PLUGINS = {
    'provider': {
        'AzureBlobStorage': 'pygeoapi.provider.azure_.AzureBlobStorageProvider',  # noqa
        'CSV': 'pygeoapi.provider.csv_.CSVProvider',
        'CSWFacade': 'pygeoapi.provider.csw_facade.CSWFacadeProvider',
        'Elasticsearch': 'pygeoapi.provider.elasticsearch_.ElasticsearchProvider',  # noqa
        'ElasticsearchCatalogue': 'pygeoapi.provider.elasticsearch_.ElasticsearchCatalogueProvider',  # noqa
        'ERDDAPTabledap': 'pygeoapi.provider.erddap.TabledapProvider',
        'ESRI': 'pygeoapi.provider.esri.ESRIServiceProvider',
        'FileSystem': 'pygeoapi.provider.filesystem.FileSystemProvider',
        'GeoJSON': 'pygeoapi.provider.geojson.GeoJSONProvider',
        'Hateoas': 'pygeoapi.provider.hateoas.HateoasProvider',
        'MapScript': 'pygeoapi.provider.mapscript_.MapScriptProvider',
        'MongoDB': 'pygeoapi.provider.mongo.MongoProvider',
        'MVT-tippecanoe': 'pygeoapi.provider.mvt_tippecanoe.MVTTippecanoeProvider',  # noqa: E501
        'MVT-elastic': 'pygeoapi.provider.mvt_elastic.MVTElasticProvider',  # noqa: E501
        'MVT-proxy': 'pygeoapi.provider.mvt_proxy.MVTProxyProvider',  # noqa: E501
        'OracleDB': 'pygeoapi.provider.oracle.OracleProvider',
        'OGR': 'pygeoapi.provider.ogr.OGRProvider',
        'PostgreSQL': 'pygeoapi.provider.postgresql.PostgreSQLProvider',
        'rasterio': 'pygeoapi.provider.rasterio_.RasterioProvider',
        'SensorThings': 'pygeoapi.provider.sensorthings.SensorThingsProvider',
        'SQLiteGPKG': 'pygeoapi.provider.sqlite.SQLiteGPKGProvider',
        'Socrata': 'pygeoapi.provider.socrata.SODAServiceProvider',
<<<<<<< HEAD
        'Speckle': 'pygeoapi.provider.speckle.SpeckleProvider',
=======
        'TinyDB': 'pygeoapi.provider.tinydb_.TinyDBProvider',
>>>>>>> 92e0b0da
        'TinyDBCatalogue': 'pygeoapi.provider.tinydb_.TinyDBCatalogueProvider',
        'WMSFacade': 'pygeoapi.provider.wms_facade.WMSFacadeProvider',
        'WMTSFacade': 'pygeoapi.provider.wmts_facade.WMTSFacadeProvider',
        'xarray': 'pygeoapi.provider.xarray_.XarrayProvider',
        'xarray-edr': 'pygeoapi.provider.xarray_edr.XarrayEDRProvider'
    },
    'formatter': {
        'CSV': 'pygeoapi.formatter.csv_.CSVFormatter'
    },
    'process': {
        'HelloWorld': 'pygeoapi.process.hello_world.HelloWorldProcessor',
        'ShapelyFunctions': 'pygeoapi.process.shapely_functions.ShapelyFunctionsProcessor',  # noqa: E501
        'Echo': 'pygeoapi.process.echo.EchoProcessor'
    },
    'process_manager': {
        'Dummy': 'pygeoapi.process.manager.dummy.DummyManager',
        'MongoDB': 'pygeoapi.process.manager.mongodb_.MongoDBManager',
        'TinyDB': 'pygeoapi.process.manager.tinydb_.TinyDBManager',
        'PostgreSQL': 'pygeoapi.process.manager.postgresql.PostgreSQLManager'
    }
}


def load_plugin(plugin_type: str, plugin_def: dict) -> Any:
    """
    loads plugin by name

    :param plugin_type: type of plugin (provider, formatter)
    :param plugin_def: plugin definition

    :returns: plugin object
    """

    name = plugin_def['name']

    if plugin_type not in PLUGINS.keys():
        msg = f'Plugin type {plugin_type} not found'
        LOGGER.exception(msg)
        raise InvalidPluginError(msg)

    plugin_list = PLUGINS[plugin_type]

    LOGGER.debug(f'Plugins: {plugin_list}')

    if '.' not in name and name not in plugin_list.keys():
        msg = f'Plugin {name} not found'
        LOGGER.exception(msg)
        raise InvalidPluginError(msg)

    if '.' in name:  # dotted path
        packagename, classname = name.rsplit('.', 1)
    else:  # core formatter
        packagename, classname = plugin_list[name].rsplit('.', 1)

    LOGGER.debug(f'package name: {packagename}')
    LOGGER.debug(f'class name: {classname}')

    module = importlib.import_module(packagename)
    class_ = getattr(module, classname)
    plugin = class_(plugin_def)

    return plugin


class InvalidPluginError(Exception):
    """Invalid plugin"""
    pass<|MERGE_RESOLUTION|>--- conflicted
+++ resolved
@@ -60,11 +60,8 @@
         'SensorThings': 'pygeoapi.provider.sensorthings.SensorThingsProvider',
         'SQLiteGPKG': 'pygeoapi.provider.sqlite.SQLiteGPKGProvider',
         'Socrata': 'pygeoapi.provider.socrata.SODAServiceProvider',
-<<<<<<< HEAD
         'Speckle': 'pygeoapi.provider.speckle.SpeckleProvider',
-=======
         'TinyDB': 'pygeoapi.provider.tinydb_.TinyDBProvider',
->>>>>>> 92e0b0da
         'TinyDBCatalogue': 'pygeoapi.provider.tinydb_.TinyDBCatalogueProvider',
         'WMSFacade': 'pygeoapi.provider.wms_facade.WMSFacadeProvider',
         'WMTSFacade': 'pygeoapi.provider.wmts_facade.WMTSFacadeProvider',
